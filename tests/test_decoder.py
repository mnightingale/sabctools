import io
import sys
import pytest
import glob
from tests.testsupport import *


def test_regular():
    data_plain = read_plain_yenc_file("test_regular.yenc")
    assert python_yenc(data_plain) == sabctools_yenc_wrapper(data_plain)
    data_plain = read_plain_yenc_file("test_regular_2.yenc")
    assert python_yenc(data_plain) == sabctools_yenc_wrapper(data_plain)


def test_bytes_compat():
    data_plain = read_plain_yenc_file("test_regular.yenc")
    assert python_yenc(data_plain) == sabctools.yenc_decode(memoryview(bytes(data_plain)))


def test_partial():
    data_plain = read_plain_yenc_file("test_partial.yenc")
    decoded_data, filename, filesize, begin, size, crc_correct = sabctools_yenc_wrapper(data_plain)
    assert filename == "90E2Sdvsmds0801dvsmds90E.part06.rar"
    assert filesize == 49152000
    assert begin == 15360000
    assert size == 384000
    assert crc_correct is None
    assert len(decoded_data) == 549


def test_special_chars():
    data_plain = read_plain_yenc_file("test_special_chars.yenc")
    # We only compare the data and the filename
    assert python_yenc(data_plain) == sabctools_yenc_wrapper(data_plain)

    data_plain = read_plain_yenc_file("test_special_utf8_chars.yenc")
    # We only compare the data and the filename
    assert python_yenc(data_plain) == sabctools_yenc_wrapper(data_plain)


def test_bad_crc():
    data_plain = read_plain_yenc_file("test_bad_crc.yenc")
    # We only compare the data and the filename
    assert python_yenc(data_plain) == sabctools_yenc_wrapper(data_plain)


def test_bad_crc_end():
    data_plain = read_plain_yenc_file("test_bad_crc_end.yenc")
    with pytest.raises(ValueError) as excinfo:
        sabctools_yenc_wrapper(data_plain)
    assert "Invalid CRC in footer" in str(excinfo.value)


def test_no_filename():
    data_plain = read_plain_yenc_file("test_no_name.yenc")
    with pytest.raises(ValueError) as excinfo:
        sabctools_yenc_wrapper(data_plain)
    assert "Could not find yEnc filename" in str(excinfo.value)


def test_padded_crc():
    data_plain = read_plain_yenc_file("test_padded_crc.yenc")
    assert python_yenc(data_plain) == sabctools_yenc_wrapper(data_plain)


def test_end_after_filename():
    data_plain = read_plain_yenc_file("test_end_after_filename.yenc")
    with pytest.raises(ValueError):
        sabctools_yenc_wrapper(data_plain)


def test_empty():
    with pytest.raises(ValueError) as excinfo:
        sabctools.yenc_decode(memoryview(bytearray(b"")))
    assert "Invalid data length" in str(excinfo.value)


def test_ref_counts():
    """Note that sys.getrefcount itself adds another reference!"""
    # In Python 3.14+, getrefcount returns 1, in earlier versions it returns 2
    expected_refcount = 1 if sys.version_info >= (3, 14) else 2
    
    # Test regular case
    data_plain = read_plain_yenc_file("test_regular.yenc")
    data_out, filename, filesize, begin, end, crc_correct = sabctools_yenc_wrapper(data_plain)

    assert sys.getrefcount(data_plain) == expected_refcount
    assert sys.getrefcount(data_out) == expected_refcount
    assert sys.getrefcount(filename) == expected_refcount
    assert sys.getrefcount(begin) == expected_refcount
    assert sys.getrefcount(end) == expected_refcount
    assert sys.getrefcount(crc_correct) == expected_refcount

    # Test simple error case
    fake_inp = memoryview(bytearray(b"1234"))
    assert sys.getrefcount(fake_inp) == expected_refcount
    with pytest.raises(ValueError):
        sabctools.yenc_decode(fake_inp)
    assert sys.getrefcount(fake_inp) == expected_refcount

    # Test further processing
    data_plain = read_plain_yenc_file("test_bad_crc_end.yenc")
    with pytest.raises(ValueError):
        sabctools_yenc_wrapper(data_plain)
    assert sys.getrefcount(data_plain) == expected_refcount


<<<<<<< HEAD
def test_crc_pickles():
    all_crc_fails = glob.glob("tests/yencfiles/crc_*")
    for fname in all_crc_fails:
        data_plain = read_pickle(fname)
        assert python_yenc(data_plain) == sabctools_yenc_wrapper(data_plain)


def test_small_file_pickles():
    all_pickles = glob.glob("tests/yencfiles/small_file*")
    for fname in all_pickles:
        data_plain = read_pickle(fname)
        assert python_yenc(data_plain) == sabctools_yenc_wrapper(data_plain)

@pytest.mark.parametrize(
    "code,success",
    [
        (223, True),  # stat
        (430, False),  # article not found
    ],
)
def test_nntp_not_multiline(code: int, success: bool):
    decoder = sabctools.Decoder()
    done, remaining_view = decoder.decode(memoryview(bytes(f"{code} 0 <message-id>\r\n", encoding="utf-8")))
    assert done is True
    assert remaining_view is None
    assert decoder.success is success
    assert decoder.status_code == code


def test_streaming():
    BUFFER_SIZE = 4096
    buffer = bytearray(BUFFER_SIZE)
    buffer_view = memoryview(buffer)
    remaining_view = None  # unprocessed contents of the buffer
    buffer_remaining = 0

    yenc_files = [
        "test_regular_2.yenc",
        "test_special_utf8_chars.yenc"  # doesn't end with .\r\n
    ]
    responses = []

    # Read in chunks like a network
    f = io.BytesIO(b"".join(map(lambda x: read_plain_yenc_file(x), yenc_files)) + b".\r\n")

    decoder = sabctools.Decoder()

    while len(responses) != len(yenc_files):
        if remaining_view is not None:
            # Are there unprocessed bytes that we need to try first?
            done, remaining_view = decoder.decode(remaining_view)
            if done:
                buffer_remaining = 0
                responses.append(decoder)
                decoder = sabctools.Decoder()
                continue
            elif remaining_view is not None:
                # Unprocessable; copy to start of buffer and read more
                # Rare if the buffer is large enough to hold then end of a response and the next yenc headers
                buffer_view[:len(remaining_view)] = remaining_view
                buffer_remaining = len(remaining_view)

        if (read_bytes := f.readinto(buffer_view[buffer_remaining:])) == 0:
            break

        done, remaining_view = decoder.decode(buffer_view[:read_bytes+buffer_remaining])
        if done:
            responses.append(decoder)
            decoder = sabctools.Decoder()

    assert len(responses) == len(yenc_files)

    for i, dec in enumerate(responses):
        assert dec.status_code in (220, 222)
        assert python_yenc(read_plain_yenc_file(yenc_files[i])) == (memoryview(dec), correct_unknown_encoding(dec.file_name), dec.file_size, dec.part_begin, dec.part_size, dec.crc)

=======
@pytest.mark.parametrize(
    "filename",
    sorted(glob.glob("tests/yencfiles/crc_*")),
)
def test_crc_pickles(filename: str):
    data_plain = read_pickle(filename)
    assert python_yenc(data_plain) == sabctools_yenc_wrapper(data_plain)


@pytest.mark.parametrize(
    "filename",
    sorted(glob.glob("tests/yencfiles/small_file*")),
)
def test_small_file_pickles(filename: str):
    data_plain = read_pickle(filename)
    assert python_yenc(data_plain) == sabctools_yenc_wrapper(data_plain)

>>>>>>> 94495188
<|MERGE_RESOLUTION|>--- conflicted
+++ resolved
@@ -1,203 +1,188 @@
-import io
-import sys
-import pytest
-import glob
-from tests.testsupport import *
-
-
-def test_regular():
-    data_plain = read_plain_yenc_file("test_regular.yenc")
-    assert python_yenc(data_plain) == sabctools_yenc_wrapper(data_plain)
-    data_plain = read_plain_yenc_file("test_regular_2.yenc")
-    assert python_yenc(data_plain) == sabctools_yenc_wrapper(data_plain)
-
-
-def test_bytes_compat():
-    data_plain = read_plain_yenc_file("test_regular.yenc")
-    assert python_yenc(data_plain) == sabctools.yenc_decode(memoryview(bytes(data_plain)))
-
-
-def test_partial():
-    data_plain = read_plain_yenc_file("test_partial.yenc")
-    decoded_data, filename, filesize, begin, size, crc_correct = sabctools_yenc_wrapper(data_plain)
-    assert filename == "90E2Sdvsmds0801dvsmds90E.part06.rar"
-    assert filesize == 49152000
-    assert begin == 15360000
-    assert size == 384000
-    assert crc_correct is None
-    assert len(decoded_data) == 549
-
-
-def test_special_chars():
-    data_plain = read_plain_yenc_file("test_special_chars.yenc")
-    # We only compare the data and the filename
-    assert python_yenc(data_plain) == sabctools_yenc_wrapper(data_plain)
-
-    data_plain = read_plain_yenc_file("test_special_utf8_chars.yenc")
-    # We only compare the data and the filename
-    assert python_yenc(data_plain) == sabctools_yenc_wrapper(data_plain)
-
-
-def test_bad_crc():
-    data_plain = read_plain_yenc_file("test_bad_crc.yenc")
-    # We only compare the data and the filename
-    assert python_yenc(data_plain) == sabctools_yenc_wrapper(data_plain)
-
-
-def test_bad_crc_end():
-    data_plain = read_plain_yenc_file("test_bad_crc_end.yenc")
-    with pytest.raises(ValueError) as excinfo:
-        sabctools_yenc_wrapper(data_plain)
-    assert "Invalid CRC in footer" in str(excinfo.value)
-
-
-def test_no_filename():
-    data_plain = read_plain_yenc_file("test_no_name.yenc")
-    with pytest.raises(ValueError) as excinfo:
-        sabctools_yenc_wrapper(data_plain)
-    assert "Could not find yEnc filename" in str(excinfo.value)
-
-
-def test_padded_crc():
-    data_plain = read_plain_yenc_file("test_padded_crc.yenc")
-    assert python_yenc(data_plain) == sabctools_yenc_wrapper(data_plain)
-
-
-def test_end_after_filename():
-    data_plain = read_plain_yenc_file("test_end_after_filename.yenc")
-    with pytest.raises(ValueError):
-        sabctools_yenc_wrapper(data_plain)
-
-
-def test_empty():
-    with pytest.raises(ValueError) as excinfo:
-        sabctools.yenc_decode(memoryview(bytearray(b"")))
-    assert "Invalid data length" in str(excinfo.value)
-
-
-def test_ref_counts():
-    """Note that sys.getrefcount itself adds another reference!"""
-    # In Python 3.14+, getrefcount returns 1, in earlier versions it returns 2
-    expected_refcount = 1 if sys.version_info >= (3, 14) else 2
-    
-    # Test regular case
-    data_plain = read_plain_yenc_file("test_regular.yenc")
-    data_out, filename, filesize, begin, end, crc_correct = sabctools_yenc_wrapper(data_plain)
-
-    assert sys.getrefcount(data_plain) == expected_refcount
-    assert sys.getrefcount(data_out) == expected_refcount
-    assert sys.getrefcount(filename) == expected_refcount
-    assert sys.getrefcount(begin) == expected_refcount
-    assert sys.getrefcount(end) == expected_refcount
-    assert sys.getrefcount(crc_correct) == expected_refcount
-
-    # Test simple error case
-    fake_inp = memoryview(bytearray(b"1234"))
-    assert sys.getrefcount(fake_inp) == expected_refcount
-    with pytest.raises(ValueError):
-        sabctools.yenc_decode(fake_inp)
-    assert sys.getrefcount(fake_inp) == expected_refcount
-
-    # Test further processing
-    data_plain = read_plain_yenc_file("test_bad_crc_end.yenc")
-    with pytest.raises(ValueError):
-        sabctools_yenc_wrapper(data_plain)
-    assert sys.getrefcount(data_plain) == expected_refcount
-
-
-<<<<<<< HEAD
-def test_crc_pickles():
-    all_crc_fails = glob.glob("tests/yencfiles/crc_*")
-    for fname in all_crc_fails:
-        data_plain = read_pickle(fname)
-        assert python_yenc(data_plain) == sabctools_yenc_wrapper(data_plain)
-
-
-def test_small_file_pickles():
-    all_pickles = glob.glob("tests/yencfiles/small_file*")
-    for fname in all_pickles:
-        data_plain = read_pickle(fname)
-        assert python_yenc(data_plain) == sabctools_yenc_wrapper(data_plain)
-
-@pytest.mark.parametrize(
-    "code,success",
-    [
-        (223, True),  # stat
-        (430, False),  # article not found
-    ],
-)
-def test_nntp_not_multiline(code: int, success: bool):
-    decoder = sabctools.Decoder()
-    done, remaining_view = decoder.decode(memoryview(bytes(f"{code} 0 <message-id>\r\n", encoding="utf-8")))
-    assert done is True
-    assert remaining_view is None
-    assert decoder.success is success
-    assert decoder.status_code == code
-
-
-def test_streaming():
-    BUFFER_SIZE = 4096
-    buffer = bytearray(BUFFER_SIZE)
-    buffer_view = memoryview(buffer)
-    remaining_view = None  # unprocessed contents of the buffer
-    buffer_remaining = 0
-
-    yenc_files = [
-        "test_regular_2.yenc",
-        "test_special_utf8_chars.yenc"  # doesn't end with .\r\n
-    ]
-    responses = []
-
-    # Read in chunks like a network
-    f = io.BytesIO(b"".join(map(lambda x: read_plain_yenc_file(x), yenc_files)) + b".\r\n")
-
-    decoder = sabctools.Decoder()
-
-    while len(responses) != len(yenc_files):
-        if remaining_view is not None:
-            # Are there unprocessed bytes that we need to try first?
-            done, remaining_view = decoder.decode(remaining_view)
-            if done:
-                buffer_remaining = 0
-                responses.append(decoder)
-                decoder = sabctools.Decoder()
-                continue
-            elif remaining_view is not None:
-                # Unprocessable; copy to start of buffer and read more
-                # Rare if the buffer is large enough to hold then end of a response and the next yenc headers
-                buffer_view[:len(remaining_view)] = remaining_view
-                buffer_remaining = len(remaining_view)
-
-        if (read_bytes := f.readinto(buffer_view[buffer_remaining:])) == 0:
-            break
-
-        done, remaining_view = decoder.decode(buffer_view[:read_bytes+buffer_remaining])
-        if done:
-            responses.append(decoder)
-            decoder = sabctools.Decoder()
-
-    assert len(responses) == len(yenc_files)
-
-    for i, dec in enumerate(responses):
-        assert dec.status_code in (220, 222)
-        assert python_yenc(read_plain_yenc_file(yenc_files[i])) == (memoryview(dec), correct_unknown_encoding(dec.file_name), dec.file_size, dec.part_begin, dec.part_size, dec.crc)
-
-=======
-@pytest.mark.parametrize(
-    "filename",
-    sorted(glob.glob("tests/yencfiles/crc_*")),
-)
-def test_crc_pickles(filename: str):
-    data_plain = read_pickle(filename)
-    assert python_yenc(data_plain) == sabctools_yenc_wrapper(data_plain)
-
-
-@pytest.mark.parametrize(
-    "filename",
-    sorted(glob.glob("tests/yencfiles/small_file*")),
-)
-def test_small_file_pickles(filename: str):
-    data_plain = read_pickle(filename)
-    assert python_yenc(data_plain) == sabctools_yenc_wrapper(data_plain)
-
->>>>>>> 94495188
+import io
+import sys
+import pytest
+import glob
+from tests.testsupport import *
+
+
+def test_regular():
+    data_plain = read_plain_yenc_file("test_regular.yenc")
+    assert python_yenc(data_plain) == sabctools_yenc_wrapper(data_plain)
+    data_plain = read_plain_yenc_file("test_regular_2.yenc")
+    assert python_yenc(data_plain) == sabctools_yenc_wrapper(data_plain)
+
+
+def test_bytes_compat():
+    data_plain = read_plain_yenc_file("test_regular.yenc")
+    assert python_yenc(data_plain) == sabctools.yenc_decode(memoryview(bytes(data_plain)))
+
+
+def test_partial():
+    data_plain = read_plain_yenc_file("test_partial.yenc")
+    decoded_data, filename, filesize, begin, size, crc_correct = sabctools_yenc_wrapper(data_plain)
+    assert filename == "90E2Sdvsmds0801dvsmds90E.part06.rar"
+    assert filesize == 49152000
+    assert begin == 15360000
+    assert size == 384000
+    assert crc_correct is None
+    assert len(decoded_data) == 549
+
+
+def test_special_chars():
+    data_plain = read_plain_yenc_file("test_special_chars.yenc")
+    # We only compare the data and the filename
+    assert python_yenc(data_plain) == sabctools_yenc_wrapper(data_plain)
+
+    data_plain = read_plain_yenc_file("test_special_utf8_chars.yenc")
+    # We only compare the data and the filename
+    assert python_yenc(data_plain) == sabctools_yenc_wrapper(data_plain)
+
+
+def test_bad_crc():
+    data_plain = read_plain_yenc_file("test_bad_crc.yenc")
+    # We only compare the data and the filename
+    assert python_yenc(data_plain) == sabctools_yenc_wrapper(data_plain)
+
+
+def test_bad_crc_end():
+    data_plain = read_plain_yenc_file("test_bad_crc_end.yenc")
+    with pytest.raises(ValueError) as excinfo:
+        sabctools_yenc_wrapper(data_plain)
+    assert "Invalid CRC in footer" in str(excinfo.value)
+
+
+def test_no_filename():
+    data_plain = read_plain_yenc_file("test_no_name.yenc")
+    with pytest.raises(ValueError) as excinfo:
+        sabctools_yenc_wrapper(data_plain)
+    assert "Could not find yEnc filename" in str(excinfo.value)
+
+
+def test_padded_crc():
+    data_plain = read_plain_yenc_file("test_padded_crc.yenc")
+    assert python_yenc(data_plain) == sabctools_yenc_wrapper(data_plain)
+
+
+def test_end_after_filename():
+    data_plain = read_plain_yenc_file("test_end_after_filename.yenc")
+    with pytest.raises(ValueError):
+        sabctools_yenc_wrapper(data_plain)
+
+
+def test_empty():
+    with pytest.raises(ValueError) as excinfo:
+        sabctools.yenc_decode(memoryview(bytearray(b"")))
+    assert "Invalid data length" in str(excinfo.value)
+
+
+def test_ref_counts():
+    """Note that sys.getrefcount itself adds another reference!"""
+    # In Python 3.14+, getrefcount returns 1, in earlier versions it returns 2
+    expected_refcount = 1 if sys.version_info >= (3, 14) else 2
+
+    # Test regular case
+    data_plain = read_plain_yenc_file("test_regular.yenc")
+    data_out, filename, filesize, begin, end, crc_correct = sabctools_yenc_wrapper(data_plain)
+
+    assert sys.getrefcount(data_plain) == expected_refcount
+    assert sys.getrefcount(data_out) == expected_refcount
+    assert sys.getrefcount(filename) == expected_refcount
+    assert sys.getrefcount(begin) == expected_refcount
+    assert sys.getrefcount(end) == expected_refcount
+    assert sys.getrefcount(crc_correct) == expected_refcount
+
+    # Test simple error case
+    fake_inp = memoryview(bytearray(b"1234"))
+    assert sys.getrefcount(fake_inp) == expected_refcount
+    with pytest.raises(ValueError):
+        sabctools.yenc_decode(fake_inp)
+    assert sys.getrefcount(fake_inp) == expected_refcount
+
+    # Test further processing
+    data_plain = read_plain_yenc_file("test_bad_crc_end.yenc")
+    with pytest.raises(ValueError):
+        sabctools_yenc_wrapper(data_plain)
+    assert sys.getrefcount(data_plain) == expected_refcount
+
+
+@pytest.mark.parametrize(
+    "filename",
+    sorted(glob.glob("tests/yencfiles/crc_*")),
+)
+def test_crc_pickles(filename: str):
+    data_plain = read_pickle(filename)
+    assert python_yenc(data_plain) == sabctools_yenc_wrapper(data_plain)
+
+
+@pytest.mark.parametrize(
+    "filename",
+    sorted(glob.glob("tests/yencfiles/small_file*")),
+)
+def test_small_file_pickles(filename: str):
+    data_plain = read_pickle(filename)
+    assert python_yenc(data_plain) == sabctools_yenc_wrapper(data_plain)
+
+
+@pytest.mark.parametrize(
+    "code,success",
+    [
+        (223, True),  # stat
+        (430, False),  # article not found
+    ],
+)
+def test_nntp_not_multiline(code: int, success: bool):
+    decoder = sabctools.Decoder()
+    done, remaining_view = decoder.decode(memoryview(bytes(f"{code} 0 <message-id>\r\n", encoding="utf-8")))
+    assert done is True
+    assert remaining_view is None
+    assert decoder.success is success
+    assert decoder.status_code == code
+
+
+def test_streaming():
+    BUFFER_SIZE = 4096
+    buffer = bytearray(BUFFER_SIZE)
+    buffer_view = memoryview(buffer)
+    remaining_view = None  # unprocessed contents of the buffer
+    buffer_remaining = 0
+
+    yenc_files = [
+        "test_regular_2.yenc",
+        "test_special_utf8_chars.yenc"  # doesn't end with .\r\n
+    ]
+    responses = []
+
+    # Read in chunks like a network
+    f = io.BytesIO(b"".join(map(lambda x: read_plain_yenc_file(x), yenc_files)) + b".\r\n")
+
+    decoder = sabctools.Decoder()
+
+    while len(responses) != len(yenc_files):
+        if remaining_view is not None:
+            # Are there unprocessed bytes that we need to try first?
+            done, remaining_view = decoder.decode(remaining_view)
+            if done:
+                buffer_remaining = 0
+                responses.append(decoder)
+                decoder = sabctools.Decoder()
+                continue
+            elif remaining_view is not None:
+                # Unprocessable; copy to start of buffer and read more
+                # Rare if the buffer is large enough to hold then end of a response and the next yenc headers
+                buffer_view[:len(remaining_view)] = remaining_view
+                buffer_remaining = len(remaining_view)
+
+        if (read_bytes := f.readinto(buffer_view[buffer_remaining:])) == 0:
+            break
+
+        done, remaining_view = decoder.decode(buffer_view[:read_bytes+buffer_remaining])
+        if done:
+            responses.append(decoder)
+            decoder = sabctools.Decoder()
+
+    assert len(responses) == len(yenc_files)
+
+    for i, dec in enumerate(responses):
+        assert dec.status_code in (220, 222)
+        assert python_yenc(read_plain_yenc_file(yenc_files[i])) == (memoryview(dec), correct_unknown_encoding(dec.file_name), dec.file_size, dec.part_begin, dec.part_size, dec.crc)
+